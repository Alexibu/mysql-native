﻿/// Connect to a MySQL/MariaDB server.
module mysql.connection;

import std.algorithm;
import std.conv;
import std.digest.sha;
import std.exception;
import std.socket;
import std.string;

import mysql.commands;
import mysql.exceptions;
import mysql.prepared;
import mysql.protocol.constants;
import mysql.protocol.packets;
import mysql.protocol.sockets;
import mysql.result;
debug(MYSQLN_TESTS)
{
	import mysql.test.common;
}

version(Have_vibe_d_core)
{
	static if(__traits(compiles, (){ import vibe.core.net; } ))
		import vibe.core.net;
	else
		static assert(false, "mysql-native can't find Vibe.d's 'vibe.core.net'.");
}

/// The default `mysql.protocol.constants.SvrCapFlags` used when creating a connection.
immutable SvrCapFlags defaultClientFlags =
		SvrCapFlags.OLD_LONG_PASSWORD | SvrCapFlags.ALL_COLUMN_FLAGS |
		SvrCapFlags.WITH_DB | SvrCapFlags.PROTOCOL41 |
		SvrCapFlags.SECURE_CONNECTION;// | SvrCapFlags.MULTI_STATEMENTS |
		//SvrCapFlags.MULTI_RESULTS;

/++
A class representing a database connection.

If you are using Vibe.d, consider using `mysql.pool.MySQLPool` instead of
creating a new Connection directly. That will provide certain benefits,
such as reusing old connections and automatic cleanup (no need to close
the connection when done).

------------------
// Suggested usage:

{
	auto con = new Connection("host=localhost;port=3306;user=joe;pwd=pass123;db=myappsdb");
	scope(exit) con.close();

	// Use the connection
	...
}
------------------
+/
//TODO: All low-level commms should be moved into the mysql.protocol package.
class Connection
{
/+
The Connection is responsible for handshaking with the server to establish
authentication. It then passes client preferences to the server, and
subsequently is the channel for all command packets that are sent, and all
response packets received.

Uncompressed packets consist of a 4 byte header - 3 bytes of length, and one
byte as a packet number. Connection deals with the headers and ensures that
packet numbers are sequential.

The initial packet is sent by the server - essentially a 'hello' packet
inviting login. That packet has a sequence number of zero. That sequence
number is the incremented by client and server packets through the handshake
sequence.

After login all further sequences are initialized by the client sending a
command packet with a zero sequence number, to which the server replies with
zero or more packets with sequential sequence numbers.
+/
package:
	enum OpenState
	{
		/// We have not yet connected to the server, or have sent QUIT to the
		/// server and closed the connection
		notConnected,
		/// We have connected to the server and parsed the greeting, but not
		/// yet authenticated
		connected,
		/// We have successfully authenticated against the server, and need to
		/// send QUIT to the server when closing the connection
		authenticated
	}
	OpenState   _open;
	MySQLSocket _socket;

	SvrCapFlags _sCaps, _cCaps;
	uint    _sThread;
	ushort  _serverStatus;
	ubyte   _sCharSet, _protocol;
	string  _serverVersion;

	string _host, _user, _pwd, _db;
	ushort _port;

	MySQLSocketType _socketType;

	OpenSocketCallbackPhobos _openSocketPhobos;
	OpenSocketCallbackVibeD  _openSocketVibeD;

	ulong _insertID;

	// This gets incremented every time a command is issued or results are purged,
	// so a ResultRange can tell whether it's been invalidated.
	ulong _lastCommandID;

	// Whether there are rows, headers or bimary data waiting to be retreived.
	// MySQL protocol doesn't permit performing any other action until all
	// such data is read.
	bool _rowsPending, _headersPending, _binaryPending;

	// Field count of last performed command.
	ushort _fieldCount;

	// ResultSetHeaders of last performed command.
	ResultSetHeaders _rsh;

	// This tiny thing here is pretty critical. Pay great attention to it's maintenance, otherwise
	// you'll get the dreaded "packet out of order" message. It, and the socket connection are
	// the reason why most other objects require a connection object for their construction.
	ubyte _cpn; /// Packet Number in packet header. Serial number to ensure correct
				/// ordering. First packet should have 0
	@property ubyte pktNumber()   { return _cpn; }
	void bumpPacket()       { _cpn++; }
	void resetPacket()      { _cpn = 0; }

	version(Have_vibe_d_core) {} else
	pure const nothrow invariant()
	{
		assert(_socketType != MySQLSocketType.vibed);
	}

	ubyte[] getPacket()
	{
		scope(failure) kill();

		ubyte[4] header;
		_socket.read(header);
		// number of bytes always set as 24-bit
		uint numDataBytes = (header[2] << 16) + (header[1] << 8) + header[0];
		enforceEx!MYXProtocol(header[3] == pktNumber, "Server packet out of order");
		bumpPacket();

		ubyte[] packet = new ubyte[numDataBytes];
		_socket.read(packet);
		assert(packet.length == numDataBytes, "Wrong number of bytes read");
		return packet;
	}

	void send(const(ubyte)[] packet)
	in
	{
		assert(packet.length > 4); // at least 1 byte more than header
	}
	body
	{
		_socket.write(packet);
	}

	void send(const(ubyte)[] header, const(ubyte)[] data)
	in
	{
		assert(header.length == 4 || header.length == 5/*command type included*/);
	}
	body
	{
		_socket.write(header);
		if(data.length)
			_socket.write(data);
	}

	void sendCmd(T)(CommandType cmd, const(T)[] data)
	in
	{
		// Internal thread states. Clients shouldn't use this
		assert(cmd != CommandType.SLEEP);
		assert(cmd != CommandType.CONNECT);
		assert(cmd != CommandType.TIME);
		assert(cmd != CommandType.DELAYED_INSERT);
		assert(cmd != CommandType.CONNECT_OUT);

		// Deprecated
		assert(cmd != CommandType.CREATE_DB);
		assert(cmd != CommandType.DROP_DB);
		assert(cmd != CommandType.TABLE_DUMP);

		// cannot send more than uint.max bytes. TODO: better error message if we try?
		assert(data.length <= uint.max);
	}
	out
	{
		// at this point we should have sent a command
		assert(pktNumber == 1);
	}
	body
	{
		autoPurge();

		scope(failure) kill();

		_lastCommandID++;

		if(!_socket.connected)
		{
			if(cmd == CommandType.QUIT)
				return; // Don't bother reopening connection just to quit

			_open = OpenState.notConnected;
			connect(_clientCapabilities);
		}

		resetPacket();

		ubyte[] header;
		header.length = 4 /*header*/ + 1 /*cmd*/;
		header.setPacketHeader(pktNumber, cast(uint)data.length +1/*cmd byte*/);
		header[4] = cmd;
		bumpPacket();

		send(header, cast(const(ubyte)[])data);
	}

	OKErrorPacket getCmdResponse(bool asString = false)
	{
		auto okp = OKErrorPacket(getPacket());
		enforcePacketOK(okp);
		_serverStatus = okp.serverStatus;
		return okp;
	}

	ubyte[] buildAuthPacket(ubyte[] token)
	in
	{
		assert(token.length == 20);
	}
	body
	{
		ubyte[] packet;
		packet.reserve(4/*header*/ + 4 + 4 + 1 + 23 + _user.length+1 + token.length+1 + _db.length+1);
		packet.length = 4 + 4 + 4; // create room for the beginning headers that we set rather than append

		// NOTE: we'll set the header last when we know the size

		// Set the default capabilities required by the client
		_cCaps.packInto(packet[4..8]);

		// Request a conventional maximum packet length.
		1.packInto(packet[8..12]);

		packet ~= 33; // Set UTF-8 as default charSet

		// There's a statutory block of zero bytes here - fill them in.
		foreach(i; 0 .. 23)
			packet ~= 0;

		// Add the user name as a null terminated string
		foreach(i; 0 .. _user.length)
			packet ~= _user[i];
		packet ~= 0; // \0

		// Add our calculated authentication token as a length prefixed string.
		assert(token.length <= ubyte.max);
		if(_pwd.length == 0)  // Omit the token if the account has no password
			packet ~= 0;
		else
		{
			packet ~= cast(ubyte)token.length;
			foreach(i; 0 .. token.length)
				packet ~= token[i];
		}

		// Add the default database as a null terminated string
		foreach(i; 0 .. _db.length)
			packet ~= _db[i];
		packet ~= 0; // \0

		// The server sent us a greeting with packet number 0, so we send the auth packet
		// back with the next number.
		packet.setPacketHeader(pktNumber);
		bumpPacket();
		return packet;
	}

	void consumeServerInfo(ref ubyte[] packet)
	{
		scope(failure) kill();

		_sCaps = cast(SvrCapFlags)packet.consume!ushort(); // server_capabilities (lower bytes)
		_sCharSet = packet.consume!ubyte(); // server_language
		_serverStatus = packet.consume!ushort(); //server_status
		_sCaps += cast(SvrCapFlags)(packet.consume!ushort() << 16); // server_capabilities (upper bytes)
		_sCaps |= SvrCapFlags.OLD_LONG_PASSWORD; // Assumed to be set since v4.1.1, according to spec

		enforceEx!MYX(_sCaps & SvrCapFlags.PROTOCOL41, "Server doesn't support protocol v4.1");
		enforceEx!MYX(_sCaps & SvrCapFlags.SECURE_CONNECTION, "Server doesn't support protocol v4.1 connection");
	}

	ubyte[] parseGreeting()
	{
		scope(failure) kill();

		ubyte[] packet = getPacket();

		if (packet.length > 0 && packet[0] == ResultPacketMarker.error)
		{
			auto okp = OKErrorPacket(packet);
			enforceEx!MYX(!okp.error, "Connection failure: " ~ cast(string) okp.message);
		}

		_protocol = packet.consume!ubyte();

		_serverVersion = packet.consume!string(packet.countUntil(0));
		packet.skip(1); // \0 terminated _serverVersion

		_sThread = packet.consume!uint();

		// read first part of scramble buf
		ubyte[] authBuf;
		authBuf.length = 255;
		authBuf[0..8] = packet.consume(8)[]; // scramble_buff

		enforceEx!MYXProtocol(packet.consume!ubyte() == 0, "filler should always be 0");

		consumeServerInfo(packet);

		packet.skip(1); // this byte supposed to be scramble length, but is actually zero
		packet.skip(10); // filler of \0

		// rest of the scramble
		auto len = packet.countUntil(0);
		enforceEx!MYXProtocol(len >= 12, "second part of scramble buffer should be at least 12 bytes");
		enforce(authBuf.length > 8+len);
		authBuf[8..8+len] = packet.consume(len)[];
		authBuf.length = 8+len; // cut to correct size
		enforceEx!MYXProtocol(packet.consume!ubyte() == 0, "Excepted \\0 terminating scramble buf");

		return authBuf;
	}

	static PlainPhobosSocket defaultOpenSocketPhobos(string host, ushort port)
	{
		auto s = new PlainPhobosSocket();
		s.connect(new InternetAddress(host, port));
		return s;
	}

	static PlainVibeDSocket defaultOpenSocketVibeD(string host, ushort port)
	{
		version(Have_vibe_d_core)
			return vibe.core.net.connectTCP(host, port);
		else
			assert(0);
	}

	void initConnection()
	{
		resetPacket();
		final switch(_socketType)
		{
			case MySQLSocketType.phobos:
				_socket = new MySQLSocketPhobos(_openSocketPhobos(_host, _port));
				break;

			case MySQLSocketType.vibed:
				version(Have_vibe_d_core) {
					_socket = new MySQLSocketVibeD(_openSocketVibeD(_host, _port));
					break;
				} else assert(0, "Unsupported socket type. Need version Have_vibe_d_core.");
		}
	}

	ubyte[] makeToken(ubyte[] authBuf)
	{
		auto pass1 = sha1Of(cast(const(ubyte)[])_pwd);
		auto pass2 = sha1Of(pass1);

		SHA1 sha1;
		sha1.start();
		sha1.put(authBuf);
		sha1.put(pass2);
		auto result = sha1.finish();
		foreach (size_t i; 0..20)
			result[i] = result[i] ^ pass1[i];
		return result.dup;
	}

	SvrCapFlags getCommonCapabilities(SvrCapFlags server, SvrCapFlags client) pure
	{
		SvrCapFlags common;
		uint filter = 1;
		foreach (size_t i; 0..uint.sizeof)
		{
			bool serverSupport = (server & filter) != 0; // can the server do this capability?
			bool clientSupport = (client & filter) != 0; // can we support it?
			if(serverSupport && clientSupport)
				common |= filter;
			filter <<= 1; // check next flag
		}
		return common;
	}

	void setClientFlags(SvrCapFlags capFlags)
	{
		_cCaps = getCommonCapabilities(_sCaps, capFlags);

		// We cannot operate in <4.1 protocol, so we'll force it even if the user
		// didn't supply it
		_cCaps |= SvrCapFlags.PROTOCOL41;
		_cCaps |= SvrCapFlags.SECURE_CONNECTION;
	}

	void authenticate(ubyte[] greeting)
	in
	{
		assert(_open == OpenState.connected);
	}
	out
	{
		assert(_open == OpenState.authenticated);
	}
	body
	{
		auto token = makeToken(greeting);
		auto authPacket = buildAuthPacket(token);
		send(authPacket);

		auto packet = getPacket();
		auto okp = OKErrorPacket(packet);
		enforceEx!MYX(!okp.error, "Authentication failure: " ~ cast(string) okp.message);
		_open = OpenState.authenticated;
	}

	SvrCapFlags _clientCapabilities;

	void connect(SvrCapFlags clientCapabilities)
	in
	{
		assert(closed);
	}
	out
	{
		assert(_open == OpenState.authenticated);
	}
	body
	{
		initConnection();
		auto greeting = parseGreeting();
		_open = OpenState.connected;

		_clientCapabilities = clientCapabilities;
		setClientFlags(clientCapabilities);
		authenticate(greeting);
	}
	
	/// Forcefully close the socket without sending the quit command.
	/// Needed in case an error leaves communatations in an undefined or non-recoverable state.
	void kill()
	{
		if(_socket.connected)
			_socket.close();
		_open = OpenState.notConnected;
		// any pending data is gone. Any statements to release will be released
		// on the server automatically.
		_headersPending = _rowsPending = _binaryPending = false;
		statementsToRelease.clear();
	}
	
	/// Called whenever mysql-native needs to send a command to the server
	/// and be sure there aren't any pending results (which would prevent
	/// a new command from being sent).
	void autoPurge()
	{
		// This is called every time a command is sent,
		// so detect & prevent infinite recursion.
		static bool isAutoPurging = false;

		if(isAutoPurging)
			return;
			
		isAutoPurging = true;
		scope(exit) isAutoPurging = false;

		try
		{
			purgeResult();
			statementsToRelease.releaseAll();
		}
		catch(Exception e)
		{
			// likely the connection was closed, so reset any state.
			// Don't treat this as a real error, because everything will be reset when we
			// reconnect.
			kill();
		}
	}

	/++
	Keeps track of prepared statements queued to be released from the server.

	Prepared statements aren't released immediately, because that
	involves sending a command to the server even though there might be
	results pending. (Can't send a command while results are pending.)
	+/
	static struct StatementsToRelease(alias doRelease)
	{
		private Connection conn;
		
		/// Ids of prepared statements to be released.
		/// This uses assumeSafeAppend. Do not save copies of it.
		uint[] ids;
		
		void add(uint statementId)
		{
			ids ~= statementId;
		}

		/// Removes a prepared statement from the list of statements
		/// to be released from the server.
		/// Does nothing if the statement isn't on the list.
		void remove(uint statementId)
		{
			foreach(ref id; ids)
			if(id == statementId)
				id = 0;
		}

		/// Releases the prepared statements queued for release.
		void releaseAll()
		{
			foreach(id; ids)
			if(id != 0)
				doRelease(conn, id);

			clear();
		}

		// clear all statements, and reset for using again.
		private void clear()
		{
			if(ids.length)
			{
				ids.length = 0;
				assumeSafeAppend(ids);
			}
		}
	}
	StatementsToRelease!(PreparedImpl.immediateRelease) statementsToRelease;
	
	debug(MYSQLN_TESTS) uint[] fakeRelease_released;
	unittest
	{
		debug(MYSQLN_TESTS)
		{
			static void fakeRelease(Connection conn, uint id)
			{
				conn.fakeRelease_released ~= id;
			}
			
			mixin(scopedCn);
			
			StatementsToRelease!fakeRelease list;
			list.conn = cn;
			assert(list.ids == []);
			assert(cn.fakeRelease_released == []);

			list.add(1);
			assert(list.ids == [1]);
			assert(cn.fakeRelease_released == []);

			list.add(7);
			assert(list.ids == [1, 7]);
			assert(cn.fakeRelease_released == []);

			list.add(9);
			assert(list.ids == [1, 7, 9]);
			assert(cn.fakeRelease_released == []);

			list.remove(5);
			assert(list.ids == [1, 7, 9]);
			assert(cn.fakeRelease_released == []);
			
			list.remove(7);
			assert(list.ids == [1, 0, 9]);
			assert(cn.fakeRelease_released == []);
			
			list.releaseAll();
			assert(list.ids == []);
			assert(cn.fakeRelease_released == [1, 9]);
		}
	}

public:

	/++
	Construct opened connection.

	Throws `mysql.exceptions.MYX` upon failure to connect.
	
	If you are using Vibe.d, consider using `mysql.pool.MySQLPool` instead of
	creating a new Connection directly. That will provide certain benefits,
	such as reusing old connections and automatic cleanup (no need to close
	the connection when done).

	------------------
	// Suggested usage:

	{
	    auto con = new Connection("host=localhost;port=3306;user=joe;pwd=pass123;db=myappsdb");
	    scope(exit) con.close();

	    // Use the connection
	    ...
	}
	------------------

	Params:
		cs = A connection string of the form "host=localhost;user=user;pwd=password;db=mysqld"
			(TODO: The connection string needs work to allow for semicolons in its parts!)
		socketType = Whether to use a Phobos or Vibe.d socket. Default is Phobos,
			unless compiled with `-version=Have_vibe_d_core` (set automatically
			if using $(LINK2 http://code.dlang.org/getting_started, DUB)).
		openSocket = Optional callback which should return a newly-opened Phobos
			or Vibe.d TCP socket. This allows custom sockets to be used,
			subclassed from Phobos's or Vibe.d's sockets.
		host = An IP address in numeric dotted form, or as a host  name.
		user = The user name to authenticate.
		password = User's password.
		db = Desired initial database.
		capFlags = The set of flag bits from the server's capabilities that the client requires
	+/
	//After the connection is created, and the initial invitation is received from the server
	//client preferences can be set, and authentication can then be attempted.
	this(string host, string user, string pwd, string db, ushort port = 3306, SvrCapFlags capFlags = defaultClientFlags)
	{
		version(Have_vibe_d_core)
			enum defaultSocketType = MySQLSocketType.vibed;
		else
			enum defaultSocketType = MySQLSocketType.phobos;

		this(defaultSocketType, host, user, pwd, db, port, capFlags);
	}

	///ditto
	this(MySQLSocketType socketType, string host, string user, string pwd, string db, ushort port = 3306, SvrCapFlags capFlags = defaultClientFlags)
	{
		version(Have_vibe_d_core) {} else
			enforceEx!MYX(socketType != MySQLSocketType.vibed, "Cannot use Vibe.d sockets without -version=Have_vibe_d_core");

		this(socketType, &defaultOpenSocketPhobos, &defaultOpenSocketVibeD,
			host, user, pwd, db, port, capFlags);
	}

	///ditto
	this(OpenSocketCallbackPhobos openSocket,
		string host, string user, string pwd, string db, ushort port = 3306, SvrCapFlags capFlags = defaultClientFlags)
	{
		this(MySQLSocketType.phobos, openSocket, null, host, user, pwd, db, port, capFlags);
	}

	version(Have_vibe_d_core)
	///ditto
	this(OpenSocketCallbackVibeD openSocket,
		string host, string user, string pwd, string db, ushort port = 3306, SvrCapFlags capFlags = defaultClientFlags)
	{
		this(MySQLSocketType.vibed, null, openSocket, host, user, pwd, db, port, capFlags);
	}

	///ditto
	private this(MySQLSocketType socketType,
		OpenSocketCallbackPhobos openSocketPhobos, OpenSocketCallbackVibeD openSocketVibeD,
		string host, string user, string pwd, string db, ushort port = 3306, SvrCapFlags capFlags = defaultClientFlags)
	in
	{
		final switch(socketType)
		{
			case MySQLSocketType.phobos: assert(openSocketPhobos !is null); break;
			case MySQLSocketType.vibed:  assert(openSocketVibeD  !is null); break;
		}
	}
	body
	{
		enforceEx!MYX(capFlags & SvrCapFlags.PROTOCOL41, "This client only supports protocol v4.1");
		enforceEx!MYX(capFlags & SvrCapFlags.SECURE_CONNECTION, "This client only supports protocol v4.1 connection");
		version(Have_vibe_d_core) {} else
			enforceEx!MYX(socketType != MySQLSocketType.vibed, "Cannot use Vibe.d sockets without -version=Have_vibe_d_core");

		statementsToRelease.conn = this;

		_socketType = socketType;
		_host = host;
		_user = user;
		_pwd = pwd;
		_db = db;
		_port = port;

		_openSocketPhobos = openSocketPhobos;
		_openSocketVibeD  = openSocketVibeD;

		connect(capFlags);
	}

	///ditto
	//After the connection is created, and the initial invitation is received from the server
	//client preferences can be set, and authentication can then be attempted.
	this(string cs, SvrCapFlags capFlags = defaultClientFlags)
	{
		string[] a = parseConnectionString(cs);
		this(a[0], a[1], a[2], a[3], to!ushort(a[4]), capFlags);
	}

	///ditto
	this(MySQLSocketType socketType, string cs, SvrCapFlags capFlags = defaultClientFlags)
	{
		string[] a = parseConnectionString(cs);
		this(socketType, a[0], a[1], a[2], a[3], to!ushort(a[4]), capFlags);
	}

	///ditto
	this(OpenSocketCallbackPhobos openSocket, string cs, SvrCapFlags capFlags = defaultClientFlags)
	{
		string[] a = parseConnectionString(cs);
		this(openSocket, a[0], a[1], a[2], a[3], to!ushort(a[4]), capFlags);
	}

	version(Have_vibe_d_core)
	///ditto
	this(OpenSocketCallbackVibeD openSocket, string cs, SvrCapFlags capFlags = defaultClientFlags)
	{
		string[] a = parseConnectionString(cs);
		this(openSocket, a[0], a[1], a[2], a[3], to!ushort(a[4]), capFlags);
	}

	/++
	Check whether this `Connection` is still connected to the server, or if
	the connection has been closed.
	+/
	@property bool closed()
	{
		return _open == OpenState.notConnected || !_socket.connected;
	}

	version(Have_vibe_d_core)
	{
		/// Used by Vibe.d's ConnectionPool, ignore this.
		void acquire() { if( _socket ) _socket.acquire(); }
		///ditto
		void release() { if( _socket ) _socket.release(); }
		///ditto
		bool isOwner() { return _socket ? _socket.isOwner() : false; }
		///ditto
		bool amOwner() { return _socket ? _socket.isOwner() : false; }
	}
	else
	{
		/// Used by Vibe.d's ConnectionPool, ignore this.
		void acquire() { /+ Do nothing +/ }
		///ditto
		void release() { /+ Do nothing +/ }
		///ditto
		bool isOwner() { return !!_socket; }
		///ditto
		bool amOwner() { return !!_socket; }
	}

	/++
	Explicitly close the connection.
	
	This is a two-stage process. First tell the server we are quitting this
	connection, and then close the socket.
	
	Idiomatic use as follows is suggested:
	------------------
	{
	    auto con = new Connection("localhost:user:password:mysqld");
	    scope(exit) con.close();
	    // Use the connection
	    ...
	}
	------------------
	+/
	void close()
	{
		if (_open == OpenState.authenticated && _socket.connected)
			quit();

		if (_open == OpenState.connected)
			kill();
		resetPacket();
	}

	/++
	Reconnects to the server using the same connection settings originally
	used to create the `Connection`.

	Optionally takes a `mysql.protocol.constants.SvrCapFlags`, allowing you to
	reconnect using a different set of server capability flags.

	Normally, if the connection is already open, this will do nothing. However,
	if you request a different set of `mysql.protocol.constants.SvrCapFlags`
	then was originally used to create the `Connection`, the connection will
	be closed and then reconnected using the new `mysql.protocol.constants.SvrCapFlags`.
	+/
	void reconnect()
	{
		reconnect(_clientCapabilities);
	}

	///ditto
	void reconnect(SvrCapFlags clientCapabilities)
	{
		bool sameCaps = clientCapabilities == _clientCapabilities;
		if(!closed)
		{
			// Same caps as before?
			if(clientCapabilities == _clientCapabilities)
				return; // Nothing to do, just keep current connection

			close();
		}

		connect(clientCapabilities);
	}

	private void quit()
	in
	{
		assert(_open == OpenState.authenticated);
	}
	body
	{
		sendCmd(CommandType.QUIT, []);
		// No response is sent for a quit packet
		_open = OpenState.connected;
	}

	/++
	Parses a connection string of the form
	`"host=localhost;port=3306;user=joe;pwd=pass123;db=myappsdb"`

	Port is optional and defaults to 3306.

	Whitespace surrounding any name or value is automatically stripped.

	Returns a five-element array of strings in this order:
	$(UL
	$(LI [0]: host)
	$(LI [1]: user)
	$(LI [2]: pwd)
	$(LI [3]: db)
	$(LI [4]: port)
	)
	
	(TODO: The connection string needs work to allow for semicolons in its parts!)
	+/
	//TODO: Replace the return value with a proper struct.
	static string[] parseConnectionString(string cs)
	{
		string[] rv;
		rv.length = 5;
		rv[4] = "3306"; // Default port
		string[] a = split(cs, ";");
		foreach (s; a)
		{
			string[] a2 = split(s, "=");
			enforceEx!MYX(a2.length == 2, "Bad connection string: " ~ cs);
			string name = strip(a2[0]);
			string val = strip(a2[1]);
			switch (name)
			{
				case "host":
					rv[0] = val;
					break;
				case "user":
					rv[1] = val;
					break;
				case "pwd":
					rv[2] = val;
					break;
				case "db":
					rv[3] = val;
					break;
				case "port":
					rv[4] = val;
					break;
				default:
					throw new MYX("Bad connection string: " ~ cs, __FILE__, __LINE__);
			}
		}
		return rv;
	}

	/++
	Select a current database.
	
	Throws `mysql.exceptions.MYX` upon failure.

	Params: dbName = Name of the requested database
	+/
	void selectDB(string dbName)
	{
		sendCmd(CommandType.INIT_DB, dbName);
		getCmdResponse();
		_db = dbName;
	}

	/++
	Check the server status.
	
	Throws `mysql.exceptions.MYX` upon failure.

	Returns: An `mysql.protocol.packets.OKErrorPacket` from which server status can be determined
	+/
	OKErrorPacket pingServer()
	{
		sendCmd(CommandType.PING, []);
		return getCmdResponse();
	}

	/++
	Refresh some feature(s) of the server.
	
	Throws `mysql.exceptions.MYX` upon failure.

	Returns: An `mysql.protocol.packets.OKErrorPacket` from which server status can be determined
	+/
	OKErrorPacket refreshServer(RefreshFlags flags)
	{
		sendCmd(CommandType.REFRESH, [flags]);
		return getCmdResponse();
	}

	/++
	Internal - Get the next `mysql.result.Row` of a pending result set.
	
	This is intended to be internal, you should not use it directly.
	It will not likely remain public in the future.
	
	Returns: A `mysql.result.Row` object.
	+/
	Row getNextRow()
	{
		scope(failure) kill();

		if (_headersPending)
		{
			_rsh = ResultSetHeaders(this, _fieldCount);
			_headersPending = false;
		}
		ubyte[] packet;
		Row rr;
		packet = getPacket();
		if (packet.isEOFPacket())
		{
			_rowsPending = _binaryPending = false;
			return rr;
		}
		if (_binaryPending)
			rr = Row(this, packet, _rsh, true);
		else
			rr = Row(this, packet, _rsh, false);
		//rr._valid = true;
		return rr;
	}

	/++
	Flush any outstanding result set elements.
	
	When the server responds to a command that produces a result set, it
	queues the whole set of corresponding packets over the current connection.
	Before that `Connection` can embark on any new command, it must receive
	all of those packets and junk them.
	
	As of v1.1.4, this is done automatically as needed. But you can still
	call this manually to force a purge to occur when you want.

	See_Also: $(LINK http://www.mysqlperformanceblog.com/2007/07/08/mysql-net_write_timeout-vs-wait_timeout-and-protocol-notes/)
	+/
	ulong purgeResult()
	{
		scope(failure) kill();

		_lastCommandID++;

		ulong rows = 0;
		if (_headersPending)
		{
			for (size_t i = 0;; i++)
			{
				if (getPacket().isEOFPacket())
				{
					_headersPending = false;
					break;
				}
				enforceEx!MYXProtocol(i < _fieldCount,
					text("Field header count (", _fieldCount, ") exceeded but no EOF packet found."));
			}
		}
		if (_rowsPending)
		{
			for (;;  rows++)
			{
				if (getPacket().isEOFPacket())
				{
					_rowsPending = _binaryPending = false;
					break;
				}
			}
		}
		resetPacket();
		return rows;
	}

	/++
	Get a textual report on the server status.
	
	(COM_STATISTICS)
	+/
	string serverStats()
	{
		sendCmd(CommandType.STATISTICS, []);
		return cast(string) getPacket();
	}

	/++
	Enable multiple statement commands.
	
	This can be used later if this feature was not requested in the client capability flags.
	
	Params: on = Boolean value to turn the capability on or off.
	+/
	void enableMultiStatements(bool on)
	{
		scope(failure) kill();

		ubyte[] t;
		t.length = 2;
		t[0] = on ? 0 : 1;
		t[1] = 0;
		sendCmd(CommandType.STMT_OPTION, t);

		// For some reason this command gets an EOF packet as response
		auto packet = getPacket();
		enforceEx!MYXProtocol(packet[0] == 254 && packet.length == 5, "Unexpected response to SET_OPTION command");
	}

	/// Return the in-force protocol number.
	@property ubyte protocol() pure const nothrow { return _protocol; }
	/// Server version
	@property string serverVersion() pure const nothrow { return _serverVersion; }
	/// Server capability flags
	@property uint serverCapabilities() pure const nothrow { return _sCaps; }
	/// Server status
	@property ushort serverStatus() pure const nothrow { return _serverStatus; }
	/// Current character set
	@property ubyte charSet() pure const nothrow { return _sCharSet; }
	/// Current database
	@property string currentDB() pure const nothrow { return _db; }
	/// Socket type being used, Phobos or Vibe.d
	@property MySQLSocketType socketType() pure const nothrow { return _socketType; }

	/// After a command that inserted a row into a table with an auto-increment
	/// ID column, this method allows you to retrieve the last insert ID.
	@property ulong lastInsertID() pure const nothrow { return _insertID; }

	/// This gets incremented every time a command is issued or results are purged,
	/// so a `mysql.result.ResultRange` can tell whether it's been invalidated.
	@property ulong lastCommandID() pure const nothrow { return _lastCommandID; }

	/// Gets whether rows are pending.
	///
	/// Note, you may want `hasPending` instead.
	@property bool rowsPending() pure const nothrow { return _rowsPending; }

	/// Gets whether anything (rows, headers or binary) is pending.
	/// New commands cannot be sent on a conncection while anything is pending
	/// (the pending data will automatically be purged.)
	@property bool hasPending() pure const nothrow
	{
		return _rowsPending || _headersPending || _binaryPending;
	}

	/// Gets the result header's field descriptions.
	@property FieldDescription[] resultFieldDescriptions() pure { return _rsh.fieldDescriptions; }
}

<<<<<<< HEAD
// An attempt to reproduce issue #81: Using mysql-native driver with no default database
// I'm unable to actually reproduce the error, though.
debug(MYSQLN_TESTS)
unittest
{
	import mysql.escape;
	mixin(scopedCn);
	
	cn.exec("DROP TABLE IF EXISTS `issue81`");
	cn.exec("CREATE TABLE `issue81` (a INTEGER) ENGINE=InnoDB DEFAULT CHARSET=utf8");
	cn.exec("INSERT INTO `issue81` (a) VALUES (1)");

	auto cn2 = new Connection(text("host=", cn._host, ";port=", cn._port, ";user=", cn._user, ";pwd=", cn._pwd));
	scope(exit) cn2.close();
	
	cn2.query("SELECT * FROM `"~mysqlEscape(cn._db).text~"`.`issue81`");
=======
// unittest for issue 154, when the socket is disconnected from the mysql server.
// This simulates a disconnect by closing the socket underneath the Connection
// object itself.
debug(MYSQL_INTEGRATION_TESTS)
unittest
{
	mixin(scopedCn);

	cn.exec("DROP TABLE IF EXISTS `dropConnection`");
	cn.exec("CREATE TABLE `dropConnection` (
		`val` INTEGER
	) ENGINE=InnoDB DEFAULT CHARSET=utf8");
	cn.exec("INSERT INTO `dropConnection` VALUES (1), (2), (3)");
	import mysql.prepared;
	{
		auto prep = cn.prepare("SELECT * FROM `dropConnection`");
		prep.query();
	}
	// close the socket forcibly
	cn._socket.close();
	// this should still work (it should reconnect).
	cn.exec("DROP TABLE `dropConnection`");
>>>>>>> 82c12204
}<|MERGE_RESOLUTION|>--- conflicted
+++ resolved
@@ -1092,7 +1092,6 @@
 	@property FieldDescription[] resultFieldDescriptions() pure { return _rsh.fieldDescriptions; }
 }
 
-<<<<<<< HEAD
 // An attempt to reproduce issue #81: Using mysql-native driver with no default database
 // I'm unable to actually reproduce the error, though.
 debug(MYSQLN_TESTS)
@@ -1109,7 +1108,8 @@
 	scope(exit) cn2.close();
 	
 	cn2.query("SELECT * FROM `"~mysqlEscape(cn._db).text~"`.`issue81`");
-=======
+}
+
 // unittest for issue 154, when the socket is disconnected from the mysql server.
 // This simulates a disconnect by closing the socket underneath the Connection
 // object itself.
@@ -1132,5 +1132,4 @@
 	cn._socket.close();
 	// this should still work (it should reconnect).
 	cn.exec("DROP TABLE `dropConnection`");
->>>>>>> 82c12204
-}+}
